--- conflicted
+++ resolved
@@ -26,7 +26,6 @@
         self.reactions = []
 
     def advance(self, dt):
-<<<<<<< HEAD
             self.nsteps += 1
             # Update positions
             for p in self.particles:
@@ -104,30 +103,6 @@
     
             p1.vel = p1.vel - (2*m2/(m1+m2))*factor*r12
             p2.vel = p2.vel + (2*m1/(m1+m2))*factor*r12
-=======
-        """Advance the simulation by dt seconds."""
-
-        self.nsteps += 1
-        # Update the particles' positions according to their velocities.
-        self.pos += self.vel * dt
-        # Find indices for all unique collisions.
-        dist = squareform(pdist(self.pos))
-        # Definition for hard sphere collisions
-        iarr, jarr = np.where(dist < 2 * self.r)
-        k = iarr < jarr
-        iarr, jarr = iarr[k], jarr[k]
-
-        # For each collision (perfect elastic), update the velocities of the particles involved. 
-        for i, j in zip(iarr, jarr):
-            pos_i, vel_i = self.pos[i], self.vel[i]
-            pos_j, vel_j = self.pos[j], self.vel[j]
-            rel_pos, rel_vel = pos_i - pos_j, vel_i - vel_j
-            r_rel = rel_pos @ rel_pos
-            v_rel = rel_vel @ rel_pos
-            v_rel = 2 * rel_pos * v_rel / r_rel - rel_vel
-            v_cm = (vel_i + vel_j) / 2
-            self.vel[i] = v_cm - v_rel / 2
-            self.vel[j] = v_cm + v_rel / 2
 
         # Bounce the particles off the walls where necessary, by reflecting
         # their velocity vectors.
@@ -145,8 +120,8 @@
         self.vel[hit_bottom_wall | hit_top_wall, Y] *= -1
         self.pos[hit_bottom_wall, self.Y] = self.r
         self.pos[hit_top_wall, self.Y] = 1 - self.r
->>>>>>> 7a8adc1d
-        
+
+
 class Histogram:
     """A class to draw a Matplotlib histogram as a collection of Patches."""
 
