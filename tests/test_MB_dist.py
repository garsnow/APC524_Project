--- conflicted
+++ resolved
@@ -18,34 +18,20 @@
     speeds: NDArray[np.float64], masses: NDArray[np.float64], T: float
 ) -> bool:
     kb: float = 1.38e-23
-<<<<<<< HEAD
 
-    def cdf(v: float) -> float:  # Make sure this is float, not bool
-        total: float = 0.0
-        for m in masses:
-            term: flocat = (
-=======
     def cdf(v: float) -> float:
         total: float = 0.0
         for m in masses:
             term: float = (
->>>>>>> 1ab79537
                 (2 / np.sqrt(np.pi))
                 * (np.sqrt(m / (2 * kb * T)) ** 3)
                 * v**2
                 * np.exp(-m * v**2 / (2 * kb * T))
-<<<<<<< HEAD
-        )
-        total += term
-        return total
-
-=======
             )
             total += term
         return total
     d: float
     p_value: float
->>>>>>> 1ab79537
     d, p_value = kstest(speeds, cdf)
     return (p_value < cutoff)
 
